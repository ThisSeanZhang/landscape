--- conflicted
+++ resolved
@@ -1,14 +1,11 @@
 export default {
   docker_divider: "Docker 容器",
   topology_divider: "网络拓扑",
-<<<<<<< HEAD
   total_cpu_usage: "总 CPU 使用率:",
   average_load: "平均负载:",
-=======
   mem: "内存",
   used: "已用",
   swap: "交换",
   memory_usage: "内存使用率",
   swap_usage: "交换使用率",
->>>>>>> b561c91b
 };